﻿// Copyright 2005-2013 Giacomo Stelluti Scala & Contributors. All rights reserved. See doc/License.md in the project root for license information.

using System;
using System.Collections.Generic;
using System.Linq;
using CommandLine.Infrastructure;

namespace CommandLine.Core
{
    internal static class TokenPartitioner
    {
        public static
            Tuple<
                IEnumerable<KeyValuePair<string, IEnumerable<string>>>, // options
                IEnumerable<string>,                                    // values
                IEnumerable<Token>                                      // MissingValueOptionError tokens
            > Partition(
                IEnumerable<Token> tokens,
                Func<string, Maybe<Tuple<DescriptorType, Maybe<int>>>> typeLookup)
        {
<<<<<<< HEAD
            var switches = PartitionSwitches(tokens, typeLookup);
            var tokensExceptSwitches = tokens.Where(t => !switches.Contains(t));
            var scalars = PartitionScalars(tokensExceptSwitches, typeLookup);
            var tokensExceptSwitchesAndScalars = tokensExceptSwitches.Where(t => !scalars.Contains(t));
            var sequences = PartitionSequences(tokensExceptSwitchesAndScalars, typeLookup);
            var tokensExceptSwitchesAndScalarsAndSeq = tokensExceptSwitchesAndScalars.Where(t => !sequences.Contains(t));
            var values = tokensExceptSwitchesAndScalarsAndSeq.Where(v => v.IsValue());
            var errors = tokensExceptSwitchesAndScalarsAndSeq.Where(t => !values.Contains(t));
=======
            var tokenList = tokens.ToList();
            var switches = PartitionSwitches(tokenList, typeLookup).ToList();
            var tokensExceptSwitches = tokenList.Where(x => !switches.Contains(x)).ToList();
            var scalars = PartitionScalars(tokensExceptSwitches, typeLookup).ToList();
            var tokensExceptSwitchesAndScalars = (tokensExceptSwitches.Where(x => !scalars.Contains(x))).ToList();
            var sequences = PartitionSequences(tokensExceptSwitchesAndScalars, typeLookup).ToList();
            var tokensExceptSwitchesAndScalarsAndSeq = tokensExceptSwitchesAndScalars.Where(x => !sequences.Contains(x)).ToList();
            var values = tokensExceptSwitchesAndScalarsAndSeq.Where(v => v.IsValue()).ToList();
            var errors = tokensExceptSwitchesAndScalarsAndSeq.Where(x => !values.Contains(x));
>>>>>>> 8cacea50

            return Tuple.Create(
                    switches.Select(t => CreateValue(t.Text,"true"))
                        .Concat(scalars.Pairwise((f, s) => CreateValue(f.Text, s.Text)))
                        .Concat(SequenceTokensToKeyValuePairEnumerable(sequences)),
                values.Select(t => t.Text),
                errors);
        }

        private static IEnumerable<Token> PartitionSwitches(
            IEnumerable<Token> tokens,
            Func<string, Maybe<Tuple<DescriptorType, Maybe<int>>>> typeLookup)
        {
            return from t in tokens
                   where typeLookup(t.Text).Return(info => t.IsName() && info.Item1 == DescriptorType.Boolean, false)
                   select t;
        }

        private static IEnumerable<Token> PartitionScalars(
            IEnumerable<Token> tokens,
            Func<string, Maybe<Tuple<DescriptorType, Maybe<int>>>> typeLookup)
        {
            return from tseq in tokens.Pairwise(
                (f, s) =>
                        f.IsName() && s.IsValue()
                            ? typeLookup(f.Text).Return(info =>
                                    info.Item1 == DescriptorType.Scalar ? new[] { f, s } : new Token[] { }, new Token[] { })
                                    : new Token[] { })
                from t in tseq
                select t;
        }

        private static IEnumerable<Token> PartitionSequences(
            IEnumerable<Token> tokens,
            Func<string, Maybe<Tuple<DescriptorType, Maybe<int>>>> typeLookup)
        {
            return from tseq in tokens.Pairwise(
                (f, s) =>     
                        f.IsName() && s.IsValue()
                            ? typeLookup(f.Text).Return(info =>
                                   info.Item1 == DescriptorType.Sequence
                                        ? new[] { f }.Concat(tokens.SkipWhile(t => t.Equals(f)).TakeWhile(v => v.IsValue()).Take(MaybeExtensions.Return(info.Item2, items => items, 0)))
                                        : new Token[] { } , new Token[] { })
                            : new Token[] {})
                from t in tseq
                select t;
        }

        private static IEnumerable<KeyValuePair<string, IEnumerable<string>>> SequenceTokensToKeyValuePairEnumerable(
            IEnumerable<Token> tokens)
        {
            return from t in tokens.Pairwise(
                (f, s) =>
                        f.IsName()
                            ? CreateValue(f.Text, tokens.SkipWhile(t => t.Equals(f)).TakeWhile(v => v.IsValue()).Select(x => x.Text).ToArray())
                            : CreateValue(string.Empty))
                   where t.Key.Length > 0 && t.Value.Any()
                   select t;
        }

        private static KeyValuePair<string, IEnumerable<string>> CreateValue(string value, params string[] values)
        {
            return new KeyValuePair<string, IEnumerable<string>>(value, values);
        }
    }
}<|MERGE_RESOLUTION|>--- conflicted
+++ resolved
@@ -1,106 +1,95 @@
-﻿// Copyright 2005-2013 Giacomo Stelluti Scala & Contributors. All rights reserved. See doc/License.md in the project root for license information.
-
-using System;
-using System.Collections.Generic;
-using System.Linq;
-using CommandLine.Infrastructure;
-
-namespace CommandLine.Core
-{
-    internal static class TokenPartitioner
-    {
-        public static
-            Tuple<
-                IEnumerable<KeyValuePair<string, IEnumerable<string>>>, // options
-                IEnumerable<string>,                                    // values
-                IEnumerable<Token>                                      // MissingValueOptionError tokens
-            > Partition(
-                IEnumerable<Token> tokens,
-                Func<string, Maybe<Tuple<DescriptorType, Maybe<int>>>> typeLookup)
-        {
-<<<<<<< HEAD
-            var switches = PartitionSwitches(tokens, typeLookup);
-            var tokensExceptSwitches = tokens.Where(t => !switches.Contains(t));
-            var scalars = PartitionScalars(tokensExceptSwitches, typeLookup);
-            var tokensExceptSwitchesAndScalars = tokensExceptSwitches.Where(t => !scalars.Contains(t));
-            var sequences = PartitionSequences(tokensExceptSwitchesAndScalars, typeLookup);
-            var tokensExceptSwitchesAndScalarsAndSeq = tokensExceptSwitchesAndScalars.Where(t => !sequences.Contains(t));
-            var values = tokensExceptSwitchesAndScalarsAndSeq.Where(v => v.IsValue());
-            var errors = tokensExceptSwitchesAndScalarsAndSeq.Where(t => !values.Contains(t));
-=======
-            var tokenList = tokens.ToList();
-            var switches = PartitionSwitches(tokenList, typeLookup).ToList();
-            var tokensExceptSwitches = tokenList.Where(x => !switches.Contains(x)).ToList();
-            var scalars = PartitionScalars(tokensExceptSwitches, typeLookup).ToList();
-            var tokensExceptSwitchesAndScalars = (tokensExceptSwitches.Where(x => !scalars.Contains(x))).ToList();
-            var sequences = PartitionSequences(tokensExceptSwitchesAndScalars, typeLookup).ToList();
-            var tokensExceptSwitchesAndScalarsAndSeq = tokensExceptSwitchesAndScalars.Where(x => !sequences.Contains(x)).ToList();
-            var values = tokensExceptSwitchesAndScalarsAndSeq.Where(v => v.IsValue()).ToList();
-            var errors = tokensExceptSwitchesAndScalarsAndSeq.Where(x => !values.Contains(x));
->>>>>>> 8cacea50
-
-            return Tuple.Create(
-                    switches.Select(t => CreateValue(t.Text,"true"))
-                        .Concat(scalars.Pairwise((f, s) => CreateValue(f.Text, s.Text)))
-                        .Concat(SequenceTokensToKeyValuePairEnumerable(sequences)),
-                values.Select(t => t.Text),
-                errors);
-        }
-
-        private static IEnumerable<Token> PartitionSwitches(
-            IEnumerable<Token> tokens,
-            Func<string, Maybe<Tuple<DescriptorType, Maybe<int>>>> typeLookup)
-        {
-            return from t in tokens
-                   where typeLookup(t.Text).Return(info => t.IsName() && info.Item1 == DescriptorType.Boolean, false)
-                   select t;
-        }
-
-        private static IEnumerable<Token> PartitionScalars(
-            IEnumerable<Token> tokens,
-            Func<string, Maybe<Tuple<DescriptorType, Maybe<int>>>> typeLookup)
-        {
-            return from tseq in tokens.Pairwise(
-                (f, s) =>
-                        f.IsName() && s.IsValue()
-                            ? typeLookup(f.Text).Return(info =>
-                                    info.Item1 == DescriptorType.Scalar ? new[] { f, s } : new Token[] { }, new Token[] { })
-                                    : new Token[] { })
-                from t in tseq
-                select t;
-        }
-
-        private static IEnumerable<Token> PartitionSequences(
-            IEnumerable<Token> tokens,
-            Func<string, Maybe<Tuple<DescriptorType, Maybe<int>>>> typeLookup)
-        {
-            return from tseq in tokens.Pairwise(
-                (f, s) =>     
-                        f.IsName() && s.IsValue()
-                            ? typeLookup(f.Text).Return(info =>
-                                   info.Item1 == DescriptorType.Sequence
-                                        ? new[] { f }.Concat(tokens.SkipWhile(t => t.Equals(f)).TakeWhile(v => v.IsValue()).Take(MaybeExtensions.Return(info.Item2, items => items, 0)))
-                                        : new Token[] { } , new Token[] { })
-                            : new Token[] {})
-                from t in tseq
-                select t;
-        }
-
-        private static IEnumerable<KeyValuePair<string, IEnumerable<string>>> SequenceTokensToKeyValuePairEnumerable(
-            IEnumerable<Token> tokens)
-        {
-            return from t in tokens.Pairwise(
-                (f, s) =>
-                        f.IsName()
-                            ? CreateValue(f.Text, tokens.SkipWhile(t => t.Equals(f)).TakeWhile(v => v.IsValue()).Select(x => x.Text).ToArray())
-                            : CreateValue(string.Empty))
-                   where t.Key.Length > 0 && t.Value.Any()
-                   select t;
-        }
-
-        private static KeyValuePair<string, IEnumerable<string>> CreateValue(string value, params string[] values)
-        {
-            return new KeyValuePair<string, IEnumerable<string>>(value, values);
-        }
-    }
+﻿// Copyright 2005-2013 Giacomo Stelluti Scala & Contributors. All rights reserved. See doc/License.md in the project root for license information.
+
+using System;
+using System.Collections.Generic;
+using System.Linq;
+using CommandLine.Infrastructure;
+
+namespace CommandLine.Core
+{
+    internal static class TokenPartitioner
+    {
+        public static
+            Tuple<
+                IEnumerable<KeyValuePair<string, IEnumerable<string>>>, // options
+                IEnumerable<string>,                                    // values
+                IEnumerable<Token>                                      // MissingValueOptionError tokens
+            > Partition(
+                IEnumerable<Token> tokens,
+                Func<string, Maybe<Tuple<DescriptorType, Maybe<int>>>> typeLookup)
+        {
+            var tokenList = tokens.ToList();
+            var switches = PartitionSwitches(tokenList, typeLookup).ToList();
+            var tokensExceptSwitches = tokenList.Where(x => !switches.Contains(x)).ToList();
+            var scalars = PartitionScalars(tokensExceptSwitches, typeLookup).ToList();
+            var tokensExceptSwitchesAndScalars = (tokensExceptSwitches.Where(x => !scalars.Contains(x))).ToList();
+            var sequences = PartitionSequences(tokensExceptSwitchesAndScalars, typeLookup).ToList();
+            var tokensExceptSwitchesAndScalarsAndSeq = tokensExceptSwitchesAndScalars.Where(x => !sequences.Contains(x)).ToList();
+            var values = tokensExceptSwitchesAndScalarsAndSeq.Where(v => v.IsValue()).ToList();
+            var errors = tokensExceptSwitchesAndScalarsAndSeq.Where(x => !values.Contains(x));
+
+            return Tuple.Create(
+                    switches.Select(t => CreateValue(t.Text,"true"))
+                        .Concat(scalars.Pairwise((f, s) => CreateValue(f.Text, s.Text)))
+                        .Concat(SequenceTokensToKeyValuePairEnumerable(sequences)),
+                values.Select(t => t.Text),
+                errors);
+        }
+
+        private static IEnumerable<Token> PartitionSwitches(
+            IEnumerable<Token> tokens,
+            Func<string, Maybe<Tuple<DescriptorType, Maybe<int>>>> typeLookup)
+        {
+            return from t in tokens
+                   where typeLookup(t.Text).Return(info => t.IsName() && info.Item1 == DescriptorType.Boolean, false)
+                   select t;
+        }
+
+        private static IEnumerable<Token> PartitionScalars(
+            IEnumerable<Token> tokens,
+            Func<string, Maybe<Tuple<DescriptorType, Maybe<int>>>> typeLookup)
+        {
+            return from tseq in tokens.Pairwise(
+                (f, s) =>
+                        f.IsName() && s.IsValue()
+                            ? typeLookup(f.Text).Return(info =>
+                                    info.Item1 == DescriptorType.Scalar ? new[] { f, s } : new Token[] { }, new Token[] { })
+                                    : new Token[] { })
+                from t in tseq
+                select t;
+        }
+
+        private static IEnumerable<Token> PartitionSequences(
+            IEnumerable<Token> tokens,
+            Func<string, Maybe<Tuple<DescriptorType, Maybe<int>>>> typeLookup)
+        {
+            return from tseq in tokens.Pairwise(
+                (f, s) =>     
+                        f.IsName() && s.IsValue()
+                            ? typeLookup(f.Text).Return(info =>
+                                   info.Item1 == DescriptorType.Sequence
+                                        ? new[] { f }.Concat(tokens.SkipWhile(t => t.Equals(f)).TakeWhile(v => v.IsValue()).Take(MaybeExtensions.Return(info.Item2, items => items, 0)))
+                                        : new Token[] { } , new Token[] { })
+                            : new Token[] {})
+                from t in tseq
+                select t;
+        }
+
+        private static IEnumerable<KeyValuePair<string, IEnumerable<string>>> SequenceTokensToKeyValuePairEnumerable(
+            IEnumerable<Token> tokens)
+        {
+            return from t in tokens.Pairwise(
+                (f, s) =>
+                        f.IsName()
+                            ? CreateValue(f.Text, tokens.SkipWhile(t => t.Equals(f)).TakeWhile(v => v.IsValue()).Select(x => x.Text).ToArray())
+                            : CreateValue(string.Empty))
+                   where t.Key.Length > 0 && t.Value.Any()
+                   select t;
+        }
+
+        private static KeyValuePair<string, IEnumerable<string>> CreateValue(string value, params string[] values)
+        {
+            return new KeyValuePair<string, IEnumerable<string>>(value, values);
+        }
+    }
 }